--- conflicted
+++ resolved
@@ -23,16 +23,16 @@
 
 	this.handleGizmos = {
 		X: [
-			new THREE.Mesh( new THREE.CylinderGeometry( 0.005, 0.005, 1, 4, 1, false ), new THREE.TransformGizmoMaterial( { color: 0xff0000 } ) ),
+			new THREE.Mesh( new THREE.CylinderGeometry( 0.005, 0.005, 1, 4, 1, false ), new THREE.TransformGizmoMaterial( { color: "red" } ) ),
 			new THREE.Vector3( 0.5, 0, 0 ),
 			new THREE.Vector3( 0, 0, -Math.PI/2 )
 		],
 		Y: [
-			new THREE.Mesh( new THREE.CylinderGeometry( 0.005, 0.005, 1, 4, 1, false ), new THREE.TransformGizmoMaterial( { color: 0x00ff00 } ) ),
+			new THREE.Mesh( new THREE.CylinderGeometry( 0.005, 0.005, 1, 4, 1, false ), new THREE.TransformGizmoMaterial( { color: "green" } ) ),
 			new THREE.Vector3( 0, 0.5, 0 )
 		],
 		Z: [
-			new THREE.Mesh( new THREE.CylinderGeometry( 0.005, 0.005, 1, 4, 1, false ), new THREE.TransformGizmoMaterial( { color: 0x0000ff } ) ),
+			new THREE.Mesh( new THREE.CylinderGeometry( 0.005, 0.005, 1, 4, 1, false ), new THREE.TransformGizmoMaterial( { color: "blue" } ) ),
 			new THREE.Vector3( 0, 0, 0.5 ),
 			new THREE.Vector3( Math.PI/2, 0, 0 )
 		]
@@ -226,33 +226,33 @@
 	this.handleGizmos = {
 
 		X: [
-			new THREE.Mesh( arrowGeometry, new THREE.TransformGizmoMaterial( { color: 0xff0000 } ) ),
+			new THREE.Mesh( arrowGeometry, new THREE.TransformGizmoMaterial( { color: "red" } ) ),
 			new THREE.Vector3( 0.5, 0, 0 ),
 			new THREE.Vector3( 0, 0, -Math.PI/2 )
 		],
 		Y: [
-			new THREE.Mesh( arrowGeometry, new THREE.TransformGizmoMaterial( { color: 0x00ff00 } ) ),
+			new THREE.Mesh( arrowGeometry, new THREE.TransformGizmoMaterial( { color: "green" } ) ),
 			new THREE.Vector3( 0, 0.5, 0 )
 		],
 		Z: [
-			new THREE.Mesh( arrowGeometry, new THREE.TransformGizmoMaterial( { color: 0x0000ff } ) ),
+			new THREE.Mesh( arrowGeometry, new THREE.TransformGizmoMaterial( { color: "blue" } ) ),
 			new THREE.Vector3( 0, 0, 0.5 ),
 			new THREE.Vector3( Math.PI/2, 0, 0 )
 		],
 		XYZ: [
-			new THREE.Mesh( new THREE.OctahedronGeometry( 0.1, 0 ), new THREE.TransformGizmoMaterial( { color: 0xffffff, opacity: 0.25 } ) )
+			new THREE.Mesh( new THREE.OctahedronGeometry( 0.1, 0 ), new THREE.TransformGizmoMaterial( { color: "white", opacity: 0.25 } ) )
 		],
 		XY: [
-			new THREE.Mesh( new THREE.PlaneGeometry( 0.29, 0.29 ), new THREE.TransformGizmoMaterial( { color: 0xffff00, opacity: 0.25 } ) ),
+			new THREE.Mesh( new THREE.PlaneGeometry( 0.29, 0.29 ), new THREE.TransformGizmoMaterial( { color: "yellow", opacity: 0.25 } ) ),
 			new THREE.Vector3( 0.15, 0.15, 0 )
 		],
 		YZ: [
-			new THREE.Mesh( new THREE.PlaneGeometry( 0.29, 0.29 ), new THREE.TransformGizmoMaterial( { color: 0x00ffff, opacity: 0.25 } ) ),
+			new THREE.Mesh( new THREE.PlaneGeometry( 0.29, 0.29 ), new THREE.TransformGizmoMaterial( { color: "cyan", opacity: 0.25 } ) ),
 			new THREE.Vector3( 0, 0.15, 0.15 ),
 			new THREE.Vector3( 0, Math.PI/2, 0 )
 		],
 		XZ: [
-			new THREE.Mesh( new THREE.PlaneGeometry( 0.29, 0.29 ), new THREE.TransformGizmoMaterial( { color: 0xff00ff, opacity: 0.25 } ) ),
+			new THREE.Mesh( new THREE.PlaneGeometry( 0.29, 0.29 ), new THREE.TransformGizmoMaterial( { color: "magenta", opacity: 0.25 } ) ),
 			new THREE.Vector3( 0.15, 0, 0.15 ),
 			new THREE.Vector3( -Math.PI/2, 0, 0 )
 		]
@@ -262,28 +262,16 @@
 	this.pickerGizmos = {
 
 		X: [
-<<<<<<< HEAD
-			new THREE.Mesh( new THREE.CylinderGeometry( 0.075, 0, 1, 4, 1, false ), new THREE.TransformGizmoMaterial( { color: 0xff0000, opacity: 0.25 } ) ),
-=======
 			new THREE.Mesh( new THREE.CylinderGeometry( 0.2, 0, 1, 4, 1, false ), new THREE.TransformGizmoMaterial( { color: "red", opacity: 0.25 } ) ),
->>>>>>> 59db2ace
 			new THREE.Vector3( 0.6, 0, 0 ),
 			new THREE.Vector3( 0, 0, -Math.PI/2 )
 		],
 		Y: [
-<<<<<<< HEAD
-			new THREE.Mesh( new THREE.CylinderGeometry( 0.075, 0, 1, 4, 1, false ), new THREE.TransformGizmoMaterial( { color: 0x00ff00, opacity: 0.25 } ) ),
-			new THREE.Vector3( 0, 0.6, 0 )
-		],
-		Z: [
-			new THREE.Mesh( new THREE.CylinderGeometry( 0.075, 0, 1, 4, 1, false ), new THREE.TransformGizmoMaterial( { color: 0x0000ff, opacity: 0.25 } ) ),
-=======
 			new THREE.Mesh( new THREE.CylinderGeometry( 0.2, 0, 1, 4, 1, false ), new THREE.TransformGizmoMaterial( { color: "green", opacity: 0.25 } ) ),
 			new THREE.Vector3( 0, 0.6, 0 )
 		],
 		Z: [
 			new THREE.Mesh( new THREE.CylinderGeometry( 0.2, 0, 1, 4, 1, false ), new THREE.TransformGizmoMaterial( { color: "blue", opacity: 0.25 } ) ),
->>>>>>> 59db2ace
 			new THREE.Vector3( 0, 0, 0.6 ),
 			new THREE.Vector3( Math.PI/2, 0, 0 )
 		],
@@ -353,25 +341,25 @@
 	this.handleGizmos = {
 
 		X: [
-			new THREE.Mesh( new THREE.TorusGeometry( 1, 0.005, 4, 32, Math.PI ), new THREE.TransformGizmoMaterial( { color: 0xff0000 } ) ),
+			new THREE.Mesh( new THREE.TorusGeometry( 1, 0.005, 4, 32, Math.PI ), new THREE.TransformGizmoMaterial( { color: "red" } ) ),
 			new THREE.Vector3( 0, 0, 0 ),
 			new THREE.Vector3( 0, -Math.PI/2, -Math.PI/2 )
 		],
 		Y: [
-			new THREE.Mesh( new THREE.TorusGeometry( 1, 0.005, 4, 32, Math.PI ), new THREE.TransformGizmoMaterial( { color: 0x00ff00 } ) ),
+			new THREE.Mesh( new THREE.TorusGeometry( 1, 0.005, 4, 32, Math.PI ), new THREE.TransformGizmoMaterial( { color: "green" } ) ),
 			new THREE.Vector3( 0, 0, 0 ),
 			new THREE.Vector3( Math.PI/2, 0, 0 )
 		],
 		Z: [
-			new THREE.Mesh( new THREE.TorusGeometry( 1, 0.005, 4, 32, Math.PI ), new THREE.TransformGizmoMaterial( { color: 0x0000ff } ) ),
+			new THREE.Mesh( new THREE.TorusGeometry( 1, 0.005, 4, 32, Math.PI ), new THREE.TransformGizmoMaterial( { color: "blue" } ) ),
 			new THREE.Vector3( 0, 0, 0 ),
 			new THREE.Vector3( 0, 0, -Math.PI/2 )
 		],
 		E: [
-			new THREE.Mesh( new THREE.TorusGeometry( 1.25, 0.005, 4, 64 ), new THREE.TransformGizmoMaterial( { color: 0xffff00, opacity: 0.25 } ) )
+			new THREE.Mesh( new THREE.TorusGeometry( 1.25, 0.005, 4, 64 ), new THREE.TransformGizmoMaterial( { color: "yellow", opacity: 0.25 } ) )
 		],
 		XYZE: [
-			new THREE.Mesh( new THREE.TorusGeometry( 1, 0.005, 4, 64 ), new THREE.TransformGizmoMaterial( { color: 0x787878 } ) )
+			new THREE.Mesh( new THREE.TorusGeometry( 1, 0.005, 4, 64 ), new THREE.TransformGizmoMaterial( { color: "gray" } ) )
 		]
 
 	}
@@ -379,38 +367,22 @@
 	this.pickerGizmos = {
 
 		X: [
-<<<<<<< HEAD
-			new THREE.Mesh( new THREE.TorusGeometry( 1, 0.05, 4, 12, Math.PI ), new THREE.TransformGizmoMaterial( { color: 0xff0000, opacity: 0.25 } ) ),
-=======
 			new THREE.Mesh( new THREE.TorusGeometry( 1, 0.12, 4, 12, Math.PI ), new THREE.TransformGizmoMaterial( { color: "red", opacity: 0.25 } ) ),
->>>>>>> 59db2ace
 			new THREE.Vector3( 0, 0, 0 ),
 			new THREE.Vector3( 0, -Math.PI/2, -Math.PI/2 )
 		],
 		Y: [
-<<<<<<< HEAD
-			new THREE.Mesh( new THREE.TorusGeometry( 1, 0.05, 4, 12, Math.PI ), new THREE.TransformGizmoMaterial( { color: 0x00ff00, opacity: 0.25 } ) ),
-=======
 			new THREE.Mesh( new THREE.TorusGeometry( 1, 0.12, 4, 12, Math.PI ), new THREE.TransformGizmoMaterial( { color: "green", opacity: 0.25 } ) ),
->>>>>>> 59db2ace
 			new THREE.Vector3( 0, 0, 0 ),
 			new THREE.Vector3( Math.PI/2, 0, 0 )
 		],
 		Z: [
-<<<<<<< HEAD
-			new THREE.Mesh( new THREE.TorusGeometry( 1, 0.05, 4, 12, Math.PI ), new THREE.TransformGizmoMaterial( { color: 0x0000ff, opacity: 0.25 } ) ),
-=======
 			new THREE.Mesh( new THREE.TorusGeometry( 1, 0.12, 4, 12, Math.PI ), new THREE.TransformGizmoMaterial( { color: "blue", opacity: 0.25 } ) ),
->>>>>>> 59db2ace
 			new THREE.Vector3( 0, 0, 0 ),
 			new THREE.Vector3( 0, 0, -Math.PI/2 )
 		],
 		E: [
-<<<<<<< HEAD
-			new THREE.Mesh( new THREE.TorusGeometry( 1.25, 0.05, 2, 24 ), new THREE.TransformGizmoMaterial( { color: 0xffff00, opacity: 0.25 } ) )
-=======
 			new THREE.Mesh( new THREE.TorusGeometry( 1.25, 0.12, 2, 24 ), new THREE.TransformGizmoMaterial( { color: "yellow", opacity: 0.25 } ) )
->>>>>>> 59db2ace
 		],
 		XYZE: [
 			new THREE.Mesh( new THREE.Geometry() ) // TODO
@@ -507,23 +479,17 @@
 
 	this.handleGizmos = {
 
-<<<<<<< HEAD
-		XYZ: [
-			new THREE.Mesh( new THREE.CubeGeometry( 0.125, 0.125, 0.125 ), new THREE.TransformGizmoMaterial( { color: 0xffffff, opacity: 0.25 } ) )
-		],
-=======
->>>>>>> 59db2ace
 		X: [
-			new THREE.Mesh( arrowGeometry, new THREE.TransformGizmoMaterial( { color: 0xff0000 } ) ),
+			new THREE.Mesh( arrowGeometry, new THREE.TransformGizmoMaterial( { color: "red" } ) ),
 			new THREE.Vector3( 0.5, 0, 0 ),
 			new THREE.Vector3( 0, 0, -Math.PI/2 )
 		],
 		Y: [
-			new THREE.Mesh( arrowGeometry, new THREE.TransformGizmoMaterial( { color: 0x00ff00 } ) ),
+			new THREE.Mesh( arrowGeometry, new THREE.TransformGizmoMaterial( { color: "green" } ) ),
 			new THREE.Vector3( 0, 0.5, 0 )
 		],
 		Z: [
-			new THREE.Mesh( arrowGeometry, new THREE.TransformGizmoMaterial( { color: 0x0000ff } ) ),
+			new THREE.Mesh( arrowGeometry, new THREE.TransformGizmoMaterial( { color: "blue" } ) ),
 			new THREE.Vector3( 0, 0, 0.5 ),
 			new THREE.Vector3( Math.PI/2, 0, 0 )
 		],
@@ -536,29 +502,16 @@
 	this.pickerGizmos = {
 
 		X: [
-<<<<<<< HEAD
-			new THREE.Mesh( new THREE.CylinderGeometry( 0.125, 0, 1, 4, 1, false ), new THREE.TransformGizmoMaterial( { color: 0xff0000, opacity: 0.25 } ) ),
-=======
 			new THREE.Mesh( new THREE.CylinderGeometry( 0.2, 0, 1, 4, 1, false ), new THREE.TransformGizmoMaterial( { color: "red", opacity: 0.25 } ) ),
->>>>>>> 59db2ace
 			new THREE.Vector3( 0.6, 0, 0 ),
 			new THREE.Vector3( 0, 0, -Math.PI/2 )
 		],
 		Y: [
-<<<<<<< HEAD
-			new THREE.Mesh( new THREE.CylinderGeometry( 0.125, 0, 1, 4, 1, false ), new THREE.TransformGizmoMaterial( { color: 0x00ff00, opacity: 0.25 } ) ),
-			new THREE.Vector3( 0, 0.6, 0 ),
-			new THREE.Vector3( 0, Math.PI/4, 0 )
-		],
-		Z: [
-			new THREE.Mesh( new THREE.CylinderGeometry( 0.125, 0, 1, 4, 1, false ), new THREE.TransformGizmoMaterial( { color: 0x0000ff, opacity: 0.25 } ) ),
-=======
 			new THREE.Mesh( new THREE.CylinderGeometry( 0.2, 0, 1, 4, 1, false ), new THREE.TransformGizmoMaterial( { color: "green", opacity: 0.25 } ) ),
 			new THREE.Vector3( 0, 0.6, 0 )
 		],
 		Z: [
 			new THREE.Mesh( new THREE.CylinderGeometry( 0.2, 0, 1, 4, 1, false ), new THREE.TransformGizmoMaterial( { color: "blue", opacity: 0.25 } ) ),
->>>>>>> 59db2ace
 			new THREE.Vector3( 0, 0, 0.6 ),
 			new THREE.Vector3( Math.PI/2, 0, 0 )
 		],
