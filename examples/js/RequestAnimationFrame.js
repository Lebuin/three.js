/**
 * Provides requestAnimationFrame in a cross browser way.
 * @author paulirish / http://paulirish.com/
 */

if ( !window.requestAnimationFrame ) {

	window.requestAnimationFrame = ( function() {

<<<<<<< HEAD
		return window.requestAnimationFrame ||
		window.webkitRequestAnimationFrame ||
		//window.mozRequestAnimationFrame || // commented out for the moment, FF4 caps framerate at ~30fps: https://bugzilla.mozilla.org/show_bug.cgi?id=630127
=======
		return window.webkitRequestAnimationFrame ||
		window.mozRequestAnimationFrame ||
>>>>>>> fef3c084
		window.oRequestAnimationFrame ||
		window.msRequestAnimationFrame ||
		function( /* function FrameRequestCallback */ callback, /* DOMElement Element */ element ) {

			window.setTimeout( callback, 1000 / 60 );

		};

	} )();

}<|MERGE_RESOLUTION|>--- conflicted
+++ resolved
@@ -7,14 +7,8 @@
 
 	window.requestAnimationFrame = ( function() {
 
-<<<<<<< HEAD
-		return window.requestAnimationFrame ||
-		window.webkitRequestAnimationFrame ||
-		//window.mozRequestAnimationFrame || // commented out for the moment, FF4 caps framerate at ~30fps: https://bugzilla.mozilla.org/show_bug.cgi?id=630127
-=======
 		return window.webkitRequestAnimationFrame ||
-		window.mozRequestAnimationFrame ||
->>>>>>> fef3c084
+		window.mozRequestAnimationFrame || // comment out if FF4 is slow (it caps framerate at ~30fps: https://bugzilla.mozilla.org/show_bug.cgi?id=630127)
 		window.oRequestAnimationFrame ||
 		window.msRequestAnimationFrame ||
 		function( /* function FrameRequestCallback */ callback, /* DOMElement Element */ element ) {
