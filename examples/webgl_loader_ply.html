<!DOCTYPE html>
<html lang="en">
	<head>
		<title>three.js webgl - PLY</title>
		<meta charset="utf-8">
		<meta name="viewport" content="width=device-width, user-scalable=no, minimum-scale=1.0, maximum-scale=1.0">
		<style>
			body {
				font-family: Monospace;
				background-color: #000000;
				margin: 0px;
				overflow: hidden;
			}

			#info {
				color: #fff;
				position: absolute;
				top: 10px;
				width: 100%;
				text-align: center;
				z-index: 100;
				display:block;

			}

			a { color: skyblue }
			.button { background:#999; color:#eee; padding:0.2em 0.5em; cursor:pointer }
			.highlight { background:orange; color:#fff; }

			span {
				display: inline-block;
				width: 60px;
				float: left;
				text-align: center;
			}

		</style>
	</head>
	<body>
		<div id="info">
			<a href="http://threejs.org" target="_blank">three.js</a> -
			PLY loader test by <a href="https://github.com/menway">Wei Meng</a>. Image from <a href="http://people.sc.fsu.edu/~jburkardt/data/ply/ply.html">John Burkardt</a>
		</div>

		<script src="../build/three.min.js"></script>

		<script src="js/loaders/PLYLoader.js"></script>

		<script src="js/Detector.js"></script>
		<script src="js/libs/stats.min.js"></script>

		<script>

			if ( ! Detector.webgl ) Detector.addGetWebGLMessage();

			var container, stats;

			var camera, cameraTarget, scene, renderer;

			init();
			animate();

			function init() {

				container = document.createElement( 'div' );
				document.body.appendChild( container );

				camera = new THREE.PerspectiveCamera( 35, window.innerWidth / window.innerHeight, 1, 15 );
				camera.position.set( 3, 0.15, 3 );

				cameraTarget = new THREE.Vector3( 0, -0.25, 0 );

				scene = new THREE.Scene();
				scene.fog = new THREE.Fog( 0x72645b, 2, 15 );


				// Ground

				var plane = new THREE.Mesh(
					new THREE.PlaneBufferGeometry( 40, 40 ),
					new THREE.MeshPhongMaterial( { color: 0x999999, specular: 0x101010 } )
				);
				plane.rotation.x = -Math.PI/2;
				plane.position.y = -0.5;
				scene.add( plane );

				plane.receiveShadow = true;


				// PLY file

				var loader = new THREE.PLYLoader();
				loader.load( './models/ply/ascii/dolphins.ply', function ( geometry ) {

<<<<<<< HEAD
					var geometry = event.content;
					var material = new THREE.MeshPhongMaterial( { color: 0x0055ff, specular: 0x111111, shininess: 200 } );
=======
					var material = new THREE.MeshPhongMaterial( { ambient: 0x0055ff, color: 0x0055ff, specular: 0x111111, shininess: 200 } );
>>>>>>> fec2de80
					var mesh = new THREE.Mesh( geometry, material );

					mesh.position.set( 0, - 0.25, 0 );
					mesh.rotation.set( 0, - Math.PI / 2, 0 );
					mesh.scale.set( 0.001, 0.001, 0.001 );

					mesh.castShadow = true;
					mesh.receiveShadow = true;

					scene.add( mesh );

				} );

				// Lights

				scene.add( new THREE.AmbientLight( 0x777777 ) );

				addShadowedLight( 1, 1, 1, 0xffffff, 1.35 );
				addShadowedLight( 0.5, 1, -1, 0xffaa00, 1 );

				// renderer

				renderer = new THREE.WebGLRenderer( { antialias: true } );
				renderer.setClearColor( scene.fog.color );
				renderer.setPixelRatio( window.devicePixelRatio );
				renderer.setSize( window.innerWidth, window.innerHeight );

				renderer.gammaInput = true;
				renderer.gammaOutput = true;

				renderer.shadowMap.enabled = true;
				renderer.shadowMap.cullFace = THREE.CullFaceBack;

				container.appendChild( renderer.domElement );

				// stats

				stats = new Stats();
				stats.domElement.style.position = 'absolute';
				stats.domElement.style.top = '0px';
				container.appendChild( stats.domElement );

				// resize

				window.addEventListener( 'resize', onWindowResize, false );

			}

			function addShadowedLight( x, y, z, color, intensity ) {

				var directionalLight = new THREE.DirectionalLight( color, intensity );
				directionalLight.position.set( x, y, z );
				scene.add( directionalLight );

				directionalLight.castShadow = true;
				// directionalLight.shadowCameraVisible = true;

				var d = 1;
				directionalLight.shadowCameraLeft = -d;
				directionalLight.shadowCameraRight = d;
				directionalLight.shadowCameraTop = d;
				directionalLight.shadowCameraBottom = -d;

				directionalLight.shadowCameraNear = 1;
				directionalLight.shadowCameraFar = 4;

				directionalLight.shadowMapWidth = 1024;
				directionalLight.shadowMapHeight = 1024;

				directionalLight.shadowBias = -0.005;
				directionalLight.shadowDarkness = 0.15;

			}

			function onWindowResize() {

				camera.aspect = window.innerWidth / window.innerHeight;
				camera.updateProjectionMatrix();

				renderer.setSize( window.innerWidth, window.innerHeight );

			}

			function animate() {

				requestAnimationFrame( animate );

				render();
				stats.update();

			}

			function render() {

				var timer = Date.now() * 0.0005;

				camera.position.x = Math.sin( timer ) * 3;
				camera.position.z = Math.cos( timer ) * 3;

				camera.lookAt( cameraTarget );

				renderer.render( scene, camera );

			}

		</script>
	</body>
</html><|MERGE_RESOLUTION|>--- conflicted
+++ resolved
@@ -92,12 +92,7 @@
 				var loader = new THREE.PLYLoader();
 				loader.load( './models/ply/ascii/dolphins.ply', function ( geometry ) {
 
-<<<<<<< HEAD
-					var geometry = event.content;
 					var material = new THREE.MeshPhongMaterial( { color: 0x0055ff, specular: 0x111111, shininess: 200 } );
-=======
-					var material = new THREE.MeshPhongMaterial( { ambient: 0x0055ff, color: 0x0055ff, specular: 0x111111, shininess: 200 } );
->>>>>>> fec2de80
 					var mesh = new THREE.Mesh( geometry, material );
 
 					mesh.position.set( 0, - 0.25, 0 );
