--- conflicted
+++ resolved
@@ -7,23 +7,17 @@
 
 export interface MeshPhysicalMaterialParameters
 	extends MeshStandardMaterialParameters {
-
 	reflectivity?: number;
 	clearCoat?: number;
 	clearCoatRoughness?: number;
-<<<<<<< HEAD
 	sheen?: number;
-=======
 
 	clearCoatNormalScale?: Vector2;
 	clearCoatNormalMap?: Texture;
-
->>>>>>> d41db0e1
 }
 
 export class MeshPhysicalMaterial extends MeshStandardMaterial {
-
-	constructor( parameters: MeshPhysicalMaterialParameters );
+	constructor(parameters: MeshPhysicalMaterialParameters);
 
 	defines: any;
 	reflectivity: number;
@@ -33,5 +27,4 @@
 
 	clearCoatNormalScale: Vector2;
 	clearCoatNormalMap: Texture | null;
-
 }