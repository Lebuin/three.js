import { Scene } from '../../scenes/Scene';
import { Camera } from '../../cameras/Camera';
import { Light } from '../../lights/Light';
import { WebGLLights } from './WebGLLights';
import { WebGLExtensions } from './WebGLExtensions';
import { WebGLCapabilities } from './WebGLCapabilities';

interface WebGLRenderState {

	init(): void;

	state: {
		lightsArray: Light[];
		shadowsArray: Light[];
		lights: WebGLLights;
	};
	setupLights(): void;
	setupLightsView( camera: Camera ): void;
	pushLight( light: Light ): void;
	pushShadow( shadowLight: Light ): void;

}

export class WebGLRenderStates {

<<<<<<< HEAD
	// renderCallDepth indexes start from 0.
	get( scene: Scene, renderCallDepth?: number ): WebGLRenderState;
=======
	constructor( extensions: WebGLExtensions, capabilities: WebGLCapabilities );

	get( scene: Scene, camera: Camera ): WebGLRenderState;
>>>>>>> 5f66b71b
	dispose(): void;

}<|MERGE_RESOLUTION|>--- conflicted
+++ resolved
@@ -23,14 +23,11 @@
 
 export class WebGLRenderStates {
 
-<<<<<<< HEAD
+	constructor( extensions: WebGLExtensions, capabilities: WebGLCapabilities );
+
 	// renderCallDepth indexes start from 0.
 	get( scene: Scene, renderCallDepth?: number ): WebGLRenderState;
-=======
-	constructor( extensions: WebGLExtensions, capabilities: WebGLCapabilities );
 
-	get( scene: Scene, camera: Camera ): WebGLRenderState;
->>>>>>> 5f66b71b
 	dispose(): void;
 
 }