import { Vector3 } from '../../math/Vector3.js';
import { Curve } from '../core/Curve.js';

/**
 * @author zz85 https://github.com/zz85
 *
 * Centripetal CatmullRom Curve - which is useful for avoiding
 * cusps and self-intersections in non-uniform catmull rom curves.
 * http://www.cemyuksel.com/research/catmullrom_param/catmullrom.pdf
 *
 * curve.type accepts centripetal(default), chordal and catmullrom
 * curve.tension is used for catmullrom which defaults to 0.5
 */


/*
Based on an optimized c++ solution in
 - http://stackoverflow.com/questions/9489736/catmull-rom-curve-with-no-cusps-and-no-self-intersections/
 - http://ideone.com/NoEbVM

This CubicPoly class could be used for reusing some variables and calculations,
but for three.js curve use, it could be possible inlined and flatten into a single function call
which can be placed in CurveUtils.
*/

function CubicPoly() {

	var c0 = 0, c1 = 0, c2 = 0, c3 = 0;

	/*
	 * Compute coefficients for a cubic polynomial
	 *   p(s) = c0 + c1*s + c2*s^2 + c3*s^3
	 * such that
	 *   p(0) = x0, p(1) = x1
	 *  and
	 *   p'(0) = t0, p'(1) = t1.
	 */
	function init( x0, x1, t0, t1 ) {

		c0 = x0;
		c1 = t0;
		c2 = - 3 * x0 + 3 * x1 - 2 * t0 - t1;
		c3 = 2 * x0 - 2 * x1 + t0 + t1;

	}

	return {

		initCatmullRom: function ( x0, x1, x2, x3, tension ) {

			init( x1, x2, tension * ( x2 - x0 ), tension * ( x3 - x1 ) );

		},

		initNonuniformCatmullRom: function ( x0, x1, x2, x3, dt0, dt1, dt2 ) {

			// compute tangents when parameterized in [t1,t2]
			var t1 = ( x1 - x0 ) / dt0 - ( x2 - x0 ) / ( dt0 + dt1 ) + ( x2 - x1 ) / dt1;
			var t2 = ( x2 - x1 ) / dt1 - ( x3 - x1 ) / ( dt1 + dt2 ) + ( x3 - x2 ) / dt2;

			// rescale tangents for parametrization in [0,1]
			t1 *= dt1;
			t2 *= dt1;

			init( x1, x2, t1, t2 );

		},

		calc: function ( t ) {

			var t2 = t * t;
			var t3 = t2 * t;
			return c0 + c1 * t + c2 * t2 + c3 * t3;

		}

	};

}

//

var tmp = new Vector3();
var px = new CubicPoly(), py = new CubicPoly(), pz = new CubicPoly();

function CatmullRomCurve3( points, closed, tension ) {

	Curve.call( this );

<<<<<<< HEAD
	this.points = points || [];
	this.closed = closed || false;
	this.tension = tension || 0.5;
=======
	this.type = 'CatmullRomCurve3';

	if ( points.length < 2 ) console.warn( 'THREE.CatmullRomCurve3: Points array needs at least two entries.' );

	this.points = points || [];
	this.closed = false;
	this.curveType = 'centripetal';
>>>>>>> 21ab28ec

}

CatmullRomCurve3.prototype = Object.create( Curve.prototype );
CatmullRomCurve3.prototype.constructor = CatmullRomCurve3;

CatmullRomCurve3.prototype.isCatmullRomCurve3 = true;

CatmullRomCurve3.prototype.getPoint = function ( t, optionalTarget ) {

	var point = optionalTarget || new Vector3();

	var points = this.points;
	var l = points.length;

	var p = ( l - ( this.closed ? 0 : 1 ) ) * t;
	var intPoint = Math.floor( p );
	var weight = p - intPoint;

	if ( this.closed ) {

		intPoint += intPoint > 0 ? 0 : ( Math.floor( Math.abs( intPoint ) / points.length ) + 1 ) * points.length;

	} else if ( weight === 0 && intPoint === l - 1 ) {

		intPoint = l - 2;
		weight = 1;

	}

	var p0, p1, p2, p3; // 4 points

	if ( this.closed || intPoint > 0 ) {

		p0 = points[ ( intPoint - 1 ) % l ];

	} else {

		// extrapolate first point
		tmp.subVectors( points[ 0 ], points[ 1 ] ).add( points[ 0 ] );
		p0 = tmp;

	}

	p1 = points[ intPoint % l ];
	p2 = points[ ( intPoint + 1 ) % l ];

	if ( this.closed || intPoint + 2 < l ) {

		p3 = points[ ( intPoint + 2 ) % l ];

	} else {

		// extrapolate last point
		tmp.subVectors( points[ l - 1 ], points[ l - 2 ] ).add( points[ l - 1 ] );
		p3 = tmp;

	}

	if ( this.curveType === 'centripetal' || this.curveType === 'chordal' ) {

		// init Centripetal / Chordal Catmull-Rom
		var pow = this.curveType === 'chordal' ? 0.5 : 0.25;
		var dt0 = Math.pow( p0.distanceToSquared( p1 ), pow );
		var dt1 = Math.pow( p1.distanceToSquared( p2 ), pow );
		var dt2 = Math.pow( p2.distanceToSquared( p3 ), pow );

		// safety check for repeated points
		if ( dt1 < 1e-4 ) dt1 = 1.0;
		if ( dt0 < 1e-4 ) dt0 = dt1;
		if ( dt2 < 1e-4 ) dt2 = dt1;

		px.initNonuniformCatmullRom( p0.x, p1.x, p2.x, p3.x, dt0, dt1, dt2 );
		py.initNonuniformCatmullRom( p0.y, p1.y, p2.y, p3.y, dt0, dt1, dt2 );
		pz.initNonuniformCatmullRom( p0.z, p1.z, p2.z, p3.z, dt0, dt1, dt2 );

	} else if ( this.curveType === 'catmullrom' ) {

		px.initCatmullRom( p0.x, p1.x, p2.x, p3.x, this.tension );
		py.initCatmullRom( p0.y, p1.y, p2.y, p3.y, this.tension );
		pz.initCatmullRom( p0.z, p1.z, p2.z, p3.z, this.tension );

	}

	point.set(
		px.calc( weight ),
		py.calc( weight ),
		pz.calc( weight )
	);

	return point;

};

CatmullRomCurve3.prototype.copy = function ( source ) {

	Curve.prototype.copy.call( this, source );

	for ( var i = 0, l = source.points.length; i < l; i ++ ) {

		var point = source.points[ i ];

		this.points.push( point.clone() );

	}

	this.closed = source.closed;
	this.tension = source.tension;

	return this;

};


export { CatmullRomCurve3 };<|MERGE_RESOLUTION|>--- conflicted
+++ resolved
@@ -87,19 +87,12 @@
 
 	Curve.call( this );
 
-<<<<<<< HEAD
+	this.type = 'CatmullRomCurve3';
+
 	this.points = points || [];
 	this.closed = closed || false;
 	this.tension = tension || 0.5;
-=======
-	this.type = 'CatmullRomCurve3';
-
-	if ( points.length < 2 ) console.warn( 'THREE.CatmullRomCurve3: Points array needs at least two entries.' );
-
-	this.points = points || [];
-	this.closed = false;
 	this.curveType = 'centripetal';
->>>>>>> 21ab28ec
 
 }
 
