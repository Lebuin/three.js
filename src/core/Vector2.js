/**
 * @author mr.doob / http://mrdoob.com/
 * @author philogb / http://blog.thejit.org/
<<<<<<< HEAD
 * @author zz85 / http://www.lab4games.net/zz85/blog
=======
 * @author egraether / http://egraether.com/
>>>>>>> 3bc83727
 */

THREE.Vector2 = function ( x, y ) {

	this.set(

		x || 0,
		y || 0

	);

};

THREE.Vector2.prototype = {

	set : function ( x, y ) {

		this.x = x;
		this.y = y;

		return this;

	},

	copy : function ( v ) {

		this.x = v.x;
		this.y = v.y;

		return this;

	},

	clone : function () {

		return new THREE.Vector2( this.x, this.y );

	},


	add : function ( v1, v2 ) {

		this.x = v1.x + v2.x;
		this.y = v1.y + v2.y;

		return this;

	},

	addSelf : function ( v ) {

		this.x += v.x;
		this.y += v.y;

		return this;

	},

	sub : function ( v1, v2 ) {

		this.x = v1.x - v2.x;
		this.y = v1.y - v2.y;

		return this;

	},

	subSelf : function ( v ) {

		this.x -= v.x;
		this.y -= v.y;

		return this;

	},

	multiplyScalar : function ( s ) {

		this.x *= s;
		this.y *= s;

		return this;

	},

	divideScalar : function ( s ) {

		if ( s ) {

			this.x /= s;
			this.y /= s;

		} else {

			this.set( 0, 0 );

		}

		return this;

	},


	negate : function() {

		return this.multiplyScalar( -1 );

	},

	dot : function ( v ) {

		return this.x * v.x + this.y * v.y;

	},

	lengthSq : function () {

		return this.x * this.x + this.y * this.y;

	},

	length : function () {

		return Math.sqrt( this.lengthSq() );

	},

	normalize : function () {

		return this.divideScalar( this.length() );

	},
	
	distanceTo : function ( v ) {

		return Math.sqrt( this.distanceToSquared( v ) );

	},

	distanceToSquared : function ( v ) {

		var dx = this.x - v.x, dy = this.y - v.y;
		return dx * dx + dy * dy;

	},


	setLength : function ( l ) {

		return this.normalize().multiplyScalar( l );

	},

	// deprecated: same as normalize
	unit : function () {

		return this.normalize();

		// this.multiplyScalar( 1 / this.length() );
		// return this;

	},
	
	equals : function(v) {
		return ( (v.x == this.x) && (v.y == this.y) );
	}

};<|MERGE_RESOLUTION|>--- conflicted
+++ resolved
@@ -1,11 +1,8 @@
 /**
  * @author mr.doob / http://mrdoob.com/
  * @author philogb / http://blog.thejit.org/
-<<<<<<< HEAD
+ * @author egraether / http://egraether.com/
  * @author zz85 / http://www.lab4games.net/zz85/blog
-=======
- * @author egraether / http://egraether.com/
->>>>>>> 3bc83727
  */
 
 THREE.Vector2 = function ( x, y ) {
